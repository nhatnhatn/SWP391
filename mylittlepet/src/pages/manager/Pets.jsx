--- conflicted
+++ resolved
@@ -109,7 +109,6 @@
 
             {/* Replace Grid with Table Layout */}
             <div className="bg-white rounded-lg shadow overflow-hidden">
-<<<<<<< HEAD
                 <table className="min-w-full divide-y divide-gray-200">
                     <thead className="bg-gray-50">
                         <tr>
@@ -121,38 +120,18 @@
                             </th>
                             <th scope="col" className="px-6 py-3 text-left text-xs font-medium text-gray-500 uppercase tracking-wider">
                                 Rarity
-                            </th>                            <th scope="col" className="px-6 py-3 text-left text-xs font-medium text-gray-500 uppercase tracking-wider">
+                            </th>
+                            <th scope="col" className="px-6 py-3 text-left text-xs font-medium text-gray-500 uppercase tracking-wider">
                                 Level
+                            </th>
+                            <th scope="col" className="px-6 py-3 text-left text-xs font-medium text-gray-500 uppercase tracking-wider">
+                                Owner
                             </th>
                             <th scope="col" className="px-6 py-3 text-center text-xs font-medium text-gray-500 uppercase tracking-wider">
                                 Actions
                             </th>
                         </tr>
                     </thead>
-=======
-                <table className="min-w-full divide-y divide-gray-200">                    <thead className="bg-gray-50">
-                    <tr>
-                        <th scope="col" className="px-6 py-3 text-left text-xs font-medium text-gray-500 uppercase tracking-wider">
-                            {t('common.name')}
-                        </th>
-                        <th scope="col" className="px-6 py-3 text-left text-xs font-medium text-gray-500 uppercase tracking-wider">
-                            {t('common.type')}
-                        </th>
-                        <th scope="col" className="px-6 py-3 text-left text-xs font-medium text-gray-500 uppercase tracking-wider">
-                            {t('common.rarity')}
-                        </th>
-                        <th scope="col" className="px-6 py-3 text-left text-xs font-medium text-gray-500 uppercase tracking-wider">
-                            {t('common.level')}
-                        </th>
-                        <th scope="col" className="px-6 py-3 text-left text-xs font-medium text-gray-500 uppercase tracking-wider">
-                            {t('common.owner')}
-                        </th>
-                        <th scope="col" className="px-6 py-3 text-center text-xs font-medium text-gray-500 uppercase tracking-wider">
-                            {t('common.actions')}
-                        </th>
-                    </tr>
-                </thead>
->>>>>>> bde0fc1e
                     <tbody className="bg-white divide-y divide-gray-200">
                         {currentPets.length > 0 ? (
                             currentPets.map((pet) => (
@@ -172,7 +151,9 @@
                                     </td>                                    <td className="px-6 py-4 whitespace-nowrap text-sm text-gray-500">
                                         {pet.level}
                                     </td>
-<<<<<<< HEAD
+                                    <td className="px-6 py-4 whitespace-nowrap text-sm text-gray-500">
+                                        {getOwnerName(pet.ownerId)}
+                                    </td>
                                     <td className="px-6 py-4 whitespace-nowrap text-center text-sm font-medium">
                                         <div className="flex items-center justify-center space-x-3">
                                             <button
@@ -200,37 +181,6 @@
                                                 <Trash2 className="h-4 w-4" />
                                             </button>
                                         </div>
-=======
-                                    <td className="px-6 py-4 whitespace-nowrap text-sm text-gray-500">
-                                        {getOwnerName(pet.ownerId)}
-                                    </td>
-                                    <td className="px-6 py-4 whitespace-nowrap text-center text-sm font-medium">                                        <div className="flex items-center justify-center space-x-3">
-                                        <button
-                                            onClick={() => toggleExpanded(pet.id)}
-                                            className="text-indigo-600 hover:text-indigo-900"
-                                            title={expandedPets[pet.id] ? t('common.hideDetails') : t('common.showDetails')}
-                                        >
-                                            {expandedPets[pet.id] ?
-                                                <EyeOff className="h-4 w-4" /> :
-                                                <Eye className="h-4 w-4" />
-                                            }
-                                        </button>
-                                        <button
-                                            onClick={() => openModal(pet)}
-                                            className="text-blue-600 hover:text-blue-800"
-                                            title={t('pets.editPet')}
-                                        >
-                                            <Edit2 className="h-4 w-4" />
-                                        </button>
-                                        <button
-                                            onClick={() => handleDeletePet(pet.id)}
-                                            className="text-red-600 hover:text-red-800"
-                                            title={t('common.delete')}
-                                        >
-                                            <Trash2 className="h-4 w-4" />
-                                        </button>
-                                    </div>
->>>>>>> bde0fc1e
 
                                         {/* Display expanded pet details below */}
                                         {expandedPets[pet.id] && (
@@ -259,23 +209,16 @@
                                     </td>
                                 </tr>
                             ))
-                        ) : (<tr>
-<<<<<<< HEAD
-                            <td colSpan="5" className="px-6 py-12 text-center">
-                                <Heart className="mx-auto h-12 w-12 text-gray-400" />
-                                <h3 className="mt-2 text-sm font-medium text-gray-900">No pets found</h3>
-                                <p className="mt-1 text-sm text-gray-500">
-                                    No pets match your current filter criteria.
-=======
-                            <td colSpan="6" className="px-6 py-12 text-center"> {/* Updated colspan from 7 to 6 */}
-                                <Heart className="mx-auto h-12 w-12 text-gray-400" />
-                                <h3 className="mt-2 text-sm font-medium text-gray-900">{t('pets.noPetsFound')}</h3>
-                                <p className="mt-1 text-sm text-gray-500">
-                                    {t('pets.noPetsFoundMessage')}
->>>>>>> bde0fc1e
-                                </p>
-                            </td>
-                        </tr>
+                        ) : (
+                            <tr>
+                                <td colSpan="6" className="px-6 py-12 text-center"> {/* Updated colspan from 7 to 6 */}
+                                    <Heart className="mx-auto h-12 w-12 text-gray-400" />
+                                    <h3 className="mt-2 text-sm font-medium text-gray-900">No pets found</h3>
+                                    <p className="mt-1 text-sm text-gray-500">
+                                        No pets match your current filter criteria.
+                                    </p>
+                                </td>
+                            </tr>
                         )}
                     </tbody>
                 </table>
@@ -407,7 +350,7 @@
                 <div className="grid grid-cols-1 md:grid-cols-2 gap-4">
                     <div>
                         <label className="block text-sm font-medium text-gray-700 mb-1">
-                            {t('common.name')}
+                            Name
                         </label>
                         <input
                             type="text"
@@ -420,7 +363,7 @@
 
                     <div>
                         <label className="block text-sm font-medium text-gray-700 mb-1">
-                            {t('common.type')}
+                            Type
                         </label>
                         <input
                             type="text"
@@ -433,7 +376,7 @@
 
                     <div>
                         <label className="block text-sm font-medium text-gray-700 mb-1">
-                            {t('common.rarity')}
+                            Rarity
                         </label>
                         <select
                             className="w-full px-3 py-2 border border-gray-300 rounded-md focus:ring-2 focus:ring-blue-500 focus:border-transparent"
@@ -441,14 +384,14 @@
                             onChange={(e) => setFormData({ ...formData, rarity: e.target.value })}
                         >
                             {Object.values(RARITY_TYPES).map(rarity => (
-                                <option key={rarity} value={rarity}>{t(`rarities.${rarity}`)}</option>
+                                <option key={rarity} value={rarity}>{capitalize(rarity)}</option>
                             ))}
                         </select>
                     </div>
 
                     <div>
                         <label className="block text-sm font-medium text-gray-700 mb-1">
-                            {t('common.level')}
+                            Level
                         </label>
                         <input
                             type="number"
@@ -463,7 +406,7 @@
 
                     <div>
                         <label className="block text-sm font-medium text-gray-700 mb-1">
-                            {t('common.owner')}
+                            Owner
                         </label>
                         <select
                             className="w-full px-3 py-2 border border-gray-300 rounded-md focus:ring-2 focus:ring-blue-500 focus:border-transparent"
@@ -471,7 +414,7 @@
                             onChange={(e) => setFormData({ ...formData, ownerId: parseInt(e.target.value) })}
                             required
                         >
-                            <option value="">{t('pets.selectOwner')}</option>
+                            <option value="">Select Owner</option>
                             {mockPlayers.map(player => (
                                 <option key={player.id} value={player.id}>{player.username}</option>
                             ))}
@@ -495,42 +438,6 @@
                                     stats: { ...formData.stats, hp: parseInt(e.target.value) }
                                 })}
                             />
-<<<<<<< HEAD
-                        </div>                        <div>
-                            <label className="block text-sm font-medium text-gray-700 mb-1">
-                                Type
-                            </label>
-                            <select
-                                required
-                                className="w-full px-3 py-2 border border-gray-300 rounded-md focus:ring-2 focus:ring-blue-500 focus:border-transparent"
-                                value={formData.type}
-                                onChange={(e) => setFormData({ ...formData, type: e.target.value })}
-                            >
-                                <option value="">Select Type</option>
-                                {Object.values(PET_TYPES).map(type => (
-                                    <option key={type} value={type}>{type}</option>
-                                ))}
-                            </select>
-                        </div>
-
-                        <div>
-                            <label className="block text-sm font-medium text-gray-700 mb-1">
-                                Rarity
-                            </label>
-                            <select
-                                className="w-full px-3 py-2 border border-gray-300 rounded-md focus:ring-2 focus:ring-blue-500 focus:border-transparent"
-                                value={formData.rarity}
-                                onChange={(e) => setFormData({ ...formData, rarity: e.target.value })}
-                            >
-                                {Object.values(RARITY_TYPES).map(rarity => (
-                                    <option key={rarity} value={rarity}>{capitalize(rarity)}</option>
-                                ))}
-                            </select>
-                        </div>                        <div>
-                            <label className="block text-sm font-medium text-gray-700 mb-1">
-                                Level
-                            </label>
-=======
                         </div>
                         <div>
                             <label className="block text-xs text-gray-500 mb-1">{t('pets.attack')}</label>
@@ -546,7 +453,6 @@
                             />
                         </div>                            <div>
                             <label className="block text-xs text-gray-500 mb-1">{t('pets.defense')}</label>
->>>>>>> bde0fc1e
                             <input
                                 type="number"
                                 min="1"
@@ -558,76 +464,8 @@
                                 })}
                             />
                         </div>
-<<<<<<< HEAD
-                    </div>
-
-                    {/* Stats */}
-                    <div>
-                        <h4 className="text-sm font-medium text-gray-700 mb-2">Stats</h4>
-                        <div className="grid grid-cols-2 md:grid-cols-4 gap-4">
-                            <div>
-                                <label className="block text-xs text-gray-500 mb-1">H</label>
-                                <input
-                                    type="number"
-                                    min="1"
-                                    className="w-full px-3 py-2 border border-gray-300 rounded-md focus:ring-2 focus:ring-blue-500 focus:border-transparent"
-                                    value={formData.stats.hp}
-                                    onChange={(e) => setFormData({
-                                        ...formData,
-                                        stats: { ...formData.stats, hp: parseInt(e.target.value) }
-                                    })}
-                                />
-                            </div>
-                            <div>
-                                <label className="block text-xs text-gray-500 mb-1">Attack</label>
-                                <input
-                                    type="number"
-                                    min="1"
-                                    className="w-full px-3 py-2 border border-gray-300 rounded-md focus:ring-2 focus:ring-blue-500 focus:border-transparent"
-                                    value={formData.stats.attack}
-                                    onChange={(e) => setFormData({
-                                        ...formData,
-                                        stats: { ...formData.stats, attack: parseInt(e.target.value) }
-                                    })}
-                                />
-                            </div>
-                            <div>
-                                <label className="block text-xs text-gray-500 mb-1">Defense</label>
-                                <input
-                                    type="number"
-                                    min="1"
-                                    className="w-full px-3 py-2 border border-gray-300 rounded-md focus:ring-2 focus:ring-blue-500 focus:border-transparent"
-                                    value={formData.stats.defense}
-                                    onChange={(e) => setFormData({
-                                        ...formData,
-                                        stats: { ...formData.stats, defense: parseInt(e.target.value) }
-                                    })}
-                                />
-                            </div>
-                            <div>
-                                <label className="block text-xs text-gray-500 mb-1">Speed</label>
-                                <input
-                                    type="number"
-                                    min="1"
-                                    className="w-full px-3 py-2 border border-gray-300 rounded-md focus:ring-2 focus:ring-blue-500 focus:border-transparent"
-                                    value={formData.stats.speed}
-                                    onChange={(e) => setFormData({
-                                        ...formData,
-                                        stats: { ...formData.stats, speed: parseInt(e.target.value) }
-                                    })}
-                                />
-                            </div>
-                        </div>
-                    </div>
-
-                    {/* Abilities */}
-                    <div>
-                        <h4 className="text-sm font-medium text-gray-700 mb-2">Abilities</h4>
-                        <div className="flex gap-2 mb-2">
-=======
                         <div>
                             <label className="block text-xs text-gray-500 mb-1">{t('pets.speed')}</label>
->>>>>>> bde0fc1e
                             <input
                                 type="number"
                                 min="1"
