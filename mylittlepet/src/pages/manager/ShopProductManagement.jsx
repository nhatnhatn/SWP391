--- conflicted
+++ resolved
@@ -1608,7 +1608,9 @@
                                             </div>
                                         </div>
 
+
                                         {/* Google Drive Helper Info */}
+
 
                                         {/* Image Preview and Input Layout */}
                                         <div className="flex gap-4 items-center">
@@ -1626,6 +1628,7 @@
                                                     </div>
                                                 )}
                                             </div>
+
 
                                             {/* Input Field */}
                                             <div className="flex-1">
@@ -1724,76 +1727,11 @@
                                         </div>
                                     </div>
 
-<<<<<<< HEAD
                                     {/* Pet Selection - always visible but disabled when type is not Pet */}
                                     <div className={`bg-white rounded-xl border border-gray-200 p-6 shadow-sm transition-all duration-200 ${editForm.type === 'Pet'
                                             ? 'hover:shadow-md opacity-100'
                                             : 'opacity-50 pointer-events-none'
                                         }`}>
-=======
-                                        {/* Pet Selection - always visible but disabled when type is not Pet */}
-                                        <div className={`bg-white rounded-xl border border-gray-200 p-6 shadow-sm transition-all duration-200 ${editForm.type === 'Pet'
-                                            ? 'hover:shadow-md opacity-100'
-                                            : 'opacity-50 pointer-events-none'
-                                            }`}>
-                                            <div className="flex items-center gap-3 mb-4">
-                                                <label className={`text-lg font-semibold transition-colors duration-200 ${editForm.type === 'Pet'
-                                                    ? 'text-gray-800'
-                                                    : 'text-gray-400'
-                                                    }`}>Chọn thú cưng</label>
-
-                                            </div>
-                                            <div className="relative">
-                                                <select
-                                                    value={editForm.type === 'Pet' ? (editForm.petID || '') : ''}
-                                                    onChange={(e) => {
-                                                        if (editForm.type === 'Pet') {
-                                                            const selectedPetId = e.target.value;
-                                                            const selectedPet = pets.find(pet => pet.petId == selectedPetId);
-                                                            setEditForm({
-                                                                ...editForm,
-                                                                petID: selectedPetId,
-                                                                petType: selectedPet ? selectedPet.petType : null
-                                                            });
-                                                        }
-                                                    }}
-                                                    className={`w-full px-4 py-3 border rounded-lg focus:outline-none shadow-sm transition-all duration-200 appearance-none ${editForm.type === 'Pet'
-                                                        ? 'border-gray-300 focus:ring-2 focus:ring-purple-500 focus:border-transparent hover:border-gray-400 bg-white text-gray-900 cursor-pointer'
-                                                        : 'border-gray-200 bg-gray-50 text-gray-400 cursor-not-allowed'
-                                                        }`}
-                                                    required={editForm.type === 'Pet'}
-                                                    disabled={editForm.type !== 'Pet' || petsLoading || pets.length === 0}
-                                                >
-                                                    <option value="">
-                                                        {editForm.type !== 'Pet' ? "Chọn loại sản phẩm 'Pet' trước" :
-                                                            petsLoading ? "Đang tải..." :
-                                                                pets.length === 0 ? "Không có thú cưng nào" :
-                                                                    "Chọn thú cưng"}
-                                                    </option>
-                                                    {editForm.type === 'Pet' && dynamicPetTypes.map(petType => {
-                                                        const firstPetOfType = pets.find(pet => pet.petType === petType);
-                                                        return (
-                                                            <option key={petType} value={firstPetOfType?.petId}>
-                                                                {petType}
-                                                            </option>
-                                                        );
-                                                    })}
-                                                </select>
-                                                <ChevronDown className={`absolute right-4 top-1/2 transform -translate-y-1/2 h-5 w-5 pointer-events-none transition-colors duration-200 ${editForm.type === 'Pet' ? 'text-gray-400' : 'text-gray-300'
-                                                    }`} />
-                                            </div>
-                                        </div>
-                                    </div>
-                                )}
-                            </div>
-
-                            {/* Additional Form Fields */}
-                            <div className="space-y-8 mt-8">
-                                {/* Quantity and Status Row */}
-                                <div className="grid grid-cols-1 lg:grid-cols-2 gap-6">
-                                    {/* Quantity */}
-                                    <div className="bg-white rounded-xl border border-gray-200 p-6 shadow-sm hover:shadow-md transition-shadow duration-200">
->>>>>>> 4983d11b
                                         <div className="flex items-center gap-3 mb-4">
                                             <label className={`text-lg font-semibold transition-colors duration-200 ${editForm.type === 'Pet'
                                                     ? 'text-gray-800'
