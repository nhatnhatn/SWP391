--- conflicted
+++ resolved
@@ -655,32 +655,6 @@
                                             <div className="text-sm text-gray-500 max-w-xs truncate" title={product.description}>
                                                 {product.description}
                                             </div>
-<<<<<<< HEAD
-                                        </div>
-                                    </div>
-                                </td><td className="px-6 py-4 whitespace-nowrap">
-                                        <div className="text-sm text-gray-900">{getShopName(product.shopId)}</div>
-                                    </td>
-                                    <td className="px-6 py-4 whitespace-nowrap">
-                                        <span className="inline-flex items-center px-2.5 py-0.5 rounded-full text-xs font-medium bg-blue-100 text-blue-800">
-                                            {product.type}
-                                        </span>
-                                    </td>
-                                    <td className="px-6 py-4 whitespace-nowrap text-sm text-gray-900">
-                                        {formatCurrency(product.price, product.currencyType)}
-                                    </td>                                    <td className="px-6 py-4 whitespace-nowrap">
-                                        <span className="text-sm text-gray-900">{product.quantity}</span>
-                                    </td>
-                                    <td className="px-6 py-4 whitespace-nowrap">
-                                        <button
-                                            onClick={() => handleToggleStatus(product)}
-                                            className={`inline-flex items-center px-2.5 py-0.5 rounded-full text-xs font-medium ${product.status === 1
-                                                ? 'bg-green-100 text-green-800 hover:bg-green-200'
-                                                : 'bg-red-100 text-red-800 hover:bg-red-200'
-                                                } transition-colors cursor-pointer`}
-                                        >
-                                            {product.status === 1 ? 'Hoạt động' : 'Tắt'}
-=======
                                         </div>                                    </div>                                </td>                                    <td className="px-6 py-4 whitespace-nowrap text-center">
                                     <span className={`inline-flex items-center px-3 py-1.5 rounded-lg text-sm font-medium ${getShopName(product.shopId).toLowerCase().includes('pet')
                                             ? 'bg-green-100 text-green-800 border border-green-200'
@@ -739,7 +713,30 @@
                                             title="Xóa"
                                         >
                                             <Trash2 className="w-4 h-4" />
->>>>>>> e8d2e807
+                                        </button>
+                                    </div>
+                                </td><td className="px-6 py-4 whitespace-nowrap">
+                                        <div className="text-sm text-gray-900">{getShopName(product.shopId)}</div>
+                                    </td>
+                                    <td className="px-6 py-4 whitespace-nowrap">
+                                        <span className="inline-flex items-center px-2.5 py-0.5 rounded-full text-xs font-medium bg-blue-100 text-blue-800">
+                                            {product.type}
+                                        </span>
+                                    </td>
+                                    <td className="px-6 py-4 whitespace-nowrap text-sm text-gray-900">
+                                        {formatCurrency(product.price, product.currencyType)}
+                                    </td>                                    <td className="px-6 py-4 whitespace-nowrap">
+                                        <span className="text-sm text-gray-900">{product.quantity}</span>
+                                    </td>
+                                    <td className="px-6 py-4 whitespace-nowrap">
+                                        <button
+                                            onClick={() => handleToggleStatus(product)}
+                                            className={`inline-flex items-center px-2.5 py-0.5 rounded-full text-xs font-medium ${product.status === 1
+                                                ? 'bg-green-100 text-green-800 hover:bg-green-200'
+                                                : 'bg-red-100 text-red-800 hover:bg-red-200'
+                                                } transition-colors cursor-pointer`}
+                                        >
+                                            {product.status === 1 ? 'Hoạt động' : 'Tắt'}
                                         </button>
                                     </td>
                                     <td className="px-6 py-4 whitespace-nowrap text-right text-sm font-medium">
